--- conflicted
+++ resolved
@@ -363,14 +363,13 @@
 
         let (l2_payload, builder_payload) = tokio::join!(l2_client_future, builder_client_future);
         let (payload, context) = match (builder_payload, l2_payload) {
-<<<<<<< HEAD
             (Ok(Some(builder)), _) => {
                 // builder successfully returned a payload
                 // set health and reset any past failures
                 self.probes.set_health(true);
                 self.probes.set_ready(true);
                 self.reset_builder_failures();
-                Ok((builder, "builder"))
+                Ok((builder, PayloadSource::Builder))
             }
             (_, Ok(l2)) => {
                 // builder failed to return a payload
@@ -378,7 +377,7 @@
                 if self.increment_builder_failures() > BUILDER_MISSED_PAYLOAD_THRESHOLD {
                     self.probes.set_health(false);
                 }
-                Ok((l2, "l2"))
+                Ok((l2, PayloadSource::L2))
             }
             (_, Err(e)) => {
                 // builder and l2 failed to return a payload
@@ -387,11 +386,6 @@
                 self.probes.set_ready(false);
                 Err(e)
             }
-=======
-            (Ok(Some(builder)), _) => Ok((builder, PayloadSource::Builder)),
-            (_, Ok(l2)) => Ok((l2, PayloadSource::L2)),
-            (_, Err(e)) => Err(e),
->>>>>>> c1295cda
         }?;
 
         tracing::Span::current().record("payload_source", context.to_string());
