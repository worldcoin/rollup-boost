<<<<<<< HEAD
use crate::client::ExecutionClient;
use crate::metrics::ServerMetrics;
use alloy_primitives::B256;
=======
use std::num::NonZero;
use std::sync::Arc;

use alloy_primitives::{Bytes, B256};
>>>>>>> e218fabf
use alloy_rpc_types_engine::{
    ExecutionPayload, ExecutionPayloadV3, ForkchoiceState, ForkchoiceUpdated, PayloadId,
    PayloadStatus,
};
use jsonrpsee::core::{async_trait, ClientError, RegisterMethodError, RpcResult};
use jsonrpsee::types::error::INVALID_REQUEST_CODE;
use jsonrpsee::types::{ErrorCode, ErrorObject};
use jsonrpsee::RpcModule;
use lru::LruCache;
use op_alloy_rpc_types_engine::OpExecutionPayloadEnvelopeV3;
use opentelemetry::global::{self, BoxedSpan, BoxedTracer};
use opentelemetry::trace::{Span, TraceContextExt, Tracer};
use opentelemetry::{Context, KeyValue};
use reth_optimism_payload_builder::{OpPayloadAttributes, OpPayloadBuilderAttributes};
use reth_payload_primitives::PayloadBuilderAttributes;
<<<<<<< HEAD
use std::num::NonZero;
use std::sync::Arc;
=======
use reth_rpc_layer::AuthClientService;
>>>>>>> e218fabf
use tokio::sync::Mutex;
use tracing::{error, info};

use jsonrpsee::proc_macros::rpc;

use crate::metrics::ServerMetrics;

const CACHE_SIZE: usize = 100;

pub struct PayloadTraceContext {
    tracer: Arc<BoxedTracer>,
    block_hash_to_payload_ids: Arc<Mutex<LruCache<B256, Vec<PayloadId>>>>,
    payload_id_to_span: Arc<Mutex<LruCache<PayloadId, Arc<BoxedSpan>>>>,
    local_to_external_payload_ids: Arc<Mutex<LruCache<PayloadId, PayloadId>>>,
}

impl PayloadTraceContext {
    fn new() -> Self {
        PayloadTraceContext {
            tracer: Arc::new(global::tracer("rollup-boost")),
            block_hash_to_payload_ids: Arc::new(Mutex::new(LruCache::new(
                NonZero::new(CACHE_SIZE).unwrap(),
            ))),
            payload_id_to_span: Arc::new(Mutex::new(LruCache::new(
                NonZero::new(CACHE_SIZE).unwrap(),
            ))),
            local_to_external_payload_ids: Arc::new(Mutex::new(LruCache::new(
                NonZero::new(CACHE_SIZE).unwrap(),
            ))),
        }
    }

    async fn store(&self, payload_id: PayloadId, parent_hash: B256, parent_span: BoxedSpan) {
        let mut store = self.payload_id_to_span.lock().await;
        store.put(payload_id, Arc::new(parent_span));
        let mut store = self.block_hash_to_payload_ids.lock().await;
        if let Some(payload_ids) = store.get_mut(&parent_hash) {
            payload_ids.push(payload_id);
        } else {
            store.put(parent_hash, vec![payload_id]);
        }
    }

    async fn retrieve_by_parent_hash(&self, parent_hash: &B256) -> Option<Vec<Arc<BoxedSpan>>> {
        let mut block_hash_to_payload_ids = self.block_hash_to_payload_ids.lock().await;
        let mut payload_id_to_span = self.payload_id_to_span.lock().await;
        block_hash_to_payload_ids
            .get(parent_hash)
            .map(move |payload_ids| {
                payload_ids
                    .clone()
                    .iter()
                    .filter_map(move |payload_id| payload_id_to_span.get(payload_id).cloned())
                    .collect()
            })
    }

    async fn retrieve_by_payload_id(&self, payload_id: &PayloadId) -> Option<Arc<BoxedSpan>> {
        let mut store = self.payload_id_to_span.lock().await;
        store.get(payload_id).cloned()
    }

    async fn remove_by_parent_hash(&self, block_hash: &B256) {
        let mut block_hash_to_payload_ids = self.block_hash_to_payload_ids.lock().await;
        let mut payload_id_to_span = self.payload_id_to_span.lock().await;
        if let Some(payload_ids) = block_hash_to_payload_ids.get_mut(block_hash) {
            for payload_id in payload_ids {
                payload_id_to_span.pop(payload_id);
            }
        }
        block_hash_to_payload_ids.pop(block_hash);
    }

    async fn store_payload_id_mapping(&self, local_id: PayloadId, external_id: PayloadId) {
        let mut local_to_external = self.local_to_external_payload_ids.lock().await;
        local_to_external.put(local_id, external_id);
    }

    async fn get_external_payload_id(&self, local_id: &PayloadId) -> Option<PayloadId> {
        let mut store = self.local_to_external_payload_ids.lock().await;
        store.get(local_id).copied()
    }
}

#[derive(Clone)]
pub struct RollupBoostServer {
    pub l2_client: ExecutionClient,
    pub builder_client: ExecutionClient,
    pub boost_sync: bool,
    pub metrics: Option<Arc<ServerMetrics>>,
    pub payload_trace_context: Arc<PayloadTraceContext>,
}

impl RollupBoostServer {
    pub fn new(
        l2_client: ExecutionClient,
        builder_client: ExecutionClient,
        boost_sync: bool,
        metrics: Option<Arc<ServerMetrics>>,
    ) -> Self {
        Self {
            l2_client,
            builder_client,
            boost_sync,
            metrics,
            payload_trace_context: Arc::new(PayloadTraceContext::new()),
        }
    }
}

impl TryInto<RpcModule<()>> for RollupBoostServer {
    type Error = RegisterMethodError;

    fn try_into(self) -> Result<RpcModule<()>, Self::Error> {
        let mut module: RpcModule<()> = RpcModule::new(());
        module.merge(EngineApiServer::into_rpc(self.clone()))?;

        for method in module.method_names() {
            info!(?method, "method registered");
        }

        Ok(module)
    }
}

#[rpc(server, client, namespace = "engine")]
pub trait EngineApi {
    #[method(name = "forkchoiceUpdatedV3")]
    async fn fork_choice_updated_v3(
        &self,
        fork_choice_state: ForkchoiceState,
        payload_attributes: Option<OpPayloadAttributes>,
    ) -> RpcResult<ForkchoiceUpdated>;

    #[method(name = "getPayloadV3")]
    async fn get_payload_v3(
        &self,
        payload_id: PayloadId,
    ) -> RpcResult<OpExecutionPayloadEnvelopeV3>;

    #[method(name = "newPayloadV3")]
    async fn new_payload_v3(
        &self,
        payload: ExecutionPayloadV3,
        versioned_hashes: Vec<B256>,
        parent_beacon_block_root: B256,
    ) -> RpcResult<PayloadStatus>;
}

#[async_trait]
impl EngineApiServer for RollupBoostServer {
    async fn fork_choice_updated_v3(
        &self,
        fork_choice_state: ForkchoiceState,
        payload_attributes: Option<OpPayloadAttributes>,
    ) -> RpcResult<ForkchoiceUpdated> {
        info!(
            message = "received fork_choice_updated_v3",
            "head_block_hash" = %fork_choice_state.head_block_hash,
            "has_attributes" = payload_attributes.is_some(),
        );

        // First get the local payload ID from L2 client
        let l2_response = self
            .l2_client
            .client
            .fork_choice_updated_v3(fork_choice_state, payload_attributes.clone())
            .await
            .map_err(|e| match e {
                ClientError::Call(err) => err,
                other_error => {
                    error!(
                        message = "error calling fork_choice_updated_v3 for l2 client",
                        "url" = self.l2_client.url,
                        "error" = %other_error,
                        "head_block_hash" = %fork_choice_state.head_block_hash,
                    );
                    ErrorCode::InternalError.into()
                }
            })?;

        let use_tx_pool = payload_attributes
            .as_ref()
            .map(|attr| !attr.no_tx_pool.unwrap_or_default());
        let should_send_to_builder = if self.boost_sync {
            // don't send to builder only if no_tx_pool is set
            use_tx_pool.unwrap_or(true)
        } else {
            // send to builder if there are payload attributes and no_tx_pool is not set
            use_tx_pool.is_some()
        };

        if should_send_to_builder {
            let span: Option<BoxedSpan> = if let Some(payload_attributes) =
                payload_attributes.clone()
            {
                let mut parent_span = self
                    .payload_trace_context
                    .tracer
                    .start_with_context("build-block", &Context::current());
                let builder_attrs = OpPayloadBuilderAttributes::try_new(
                    fork_choice_state.head_block_hash,
                    payload_attributes,
                    3,
                )
                .unwrap();
                let local_payload_id = l2_response.payload_id.expect("local payload_id is None");
                parent_span.set_attribute(KeyValue::new(
                    "parent_hash",
                    fork_choice_state.head_block_hash.to_string(),
                ));
                parent_span
                    .set_attribute(KeyValue::new("timestamp", builder_attrs.timestamp() as i64));
                parent_span
                    .set_attribute(KeyValue::new("payload_id", local_payload_id.to_string()));
                let ctx =
                    Context::current().with_remote_span_context(parent_span.span_context().clone());
                self.payload_trace_context
                    .store(
                        local_payload_id,
                        fork_choice_state.head_block_hash,
                        parent_span,
                    )
                    .await;
                Some(
                    self.payload_trace_context
                        .tracer
                        .start_with_context("fcu", &ctx),
                )
            } else {
                None
            };

            // async call to builder to trigger payload building and sync
            if let Some(metrics) = &self.metrics {
                metrics.fcu_count.increment(1);
            }
            let builder_client = self.builder_client.clone();
            let attr = payload_attributes.clone();
            let payload_trace_context = self.payload_trace_context.clone();
            let local_payload_id = l2_response.payload_id;
            tokio::spawn(async move {
<<<<<<< HEAD
                let _ = builder_client.auth_client.fork_choice_updated_v3(fork_choice_state, attr).await.map(|response| {
                    let payload_id_str = response.payload_id.map(|id| id.to_string()).unwrap_or_default();
                    if response.is_invalid() {
                        error!(message = "builder rejected fork_choice_updated_v3 with attributes", "url" = ?builder_client.auth_socket, "payload_id" = payload_id_str, "validation_error" = %response.payload_status.status);
                    } else {
                        info!(message = "called fork_choice_updated_v3 to builder with payload attributes", "url" = ?builder_client.auth_socket, "payload_status" = %response.payload_status.status, "payload_id" = payload_id_str);
=======
                match builder
                    .client
                    .fork_choice_updated_v3(fork_choice_state, attr)
                    .await
                {
                    Ok(response) => {
                        let external_payload_id = response.payload_id;
                        if let (Some(local_id), Some(external_id)) =
                            (local_payload_id, external_payload_id)
                        {
                            // Only store mapping if local and external IDs are different
                            if local_id != external_id {
                                payload_trace_context
                                    .store_payload_id_mapping(local_id, external_id)
                                    .await;
                            }
>>>>>>> e218fabf
                        }
                        let payload_id_str = external_payload_id
                            .map(|id| id.to_string())
                            .unwrap_or_default();
                        if response.is_invalid() {
                            error!(message = "builder rejected fork_choice_updated_v3 with attributes", "url" = builder.url, "payload_id" = payload_id_str, "validation_error" = %response.payload_status.status);
                        } else {
                            info!(message = "called fork_choice_updated_v3 to builder with payload attributes", "url" = builder.url, "payload_status" = %response.payload_status.status, "payload_id" = payload_id_str);
                        }
                    }
                    Err(e) => {
                        error!(
                            message = "error calling fork_choice_updated_v3 to builder",
<<<<<<< HEAD
                            "url" = ?builder_client.auth_socket,
=======
                            "url" = builder.url,
>>>>>>> e218fabf
                            "error" = %e,
                            "head_block_hash" = %fork_choice_state.head_block_hash
                        );
                    }
                }
                if let Some(mut s) = span {
                    s.end()
                };
            });
        } else {
            info!(message = "no payload attributes provided or no_tx_pool is set", "head_block_hash" = %fork_choice_state.head_block_hash);
        }

<<<<<<< HEAD
        self.l2_client
            .auth_client
            .fork_choice_updated_v3(fork_choice_state, payload_attributes)
            .await
            .map_err(|e| match e {
                ClientError::Call(err) => err, // Already an ErrorObjectOwned, so just return it
                other_error => {
                    error!(
                        message = "error calling fork_choice_updated_v3 for l2 client",
                        "url" = ?self.l2_client.auth_socket,
                        "error" = %other_error,
                        "head_block_hash" = %fork_choice_state.head_block_hash,
                    );
                    ErrorCode::InternalError.into()
                }
            })
=======
        Ok(l2_response)
>>>>>>> e218fabf
    }

    async fn get_payload_v3(
        &self,
        payload_id: PayloadId,
    ) -> RpcResult<OpExecutionPayloadEnvelopeV3> {
        info!(message = "received get_payload_v3", "payload_id" = %payload_id);
        let l2_client_future = self.l2_client.auth_client.get_payload_v3(payload_id);
        let builder_client_future = Box::pin(async move {
            if let Some(metrics) = &self.metrics {
                metrics.get_payload_count.increment(1);
            }
            let parent_span = self
                .payload_trace_context
                .retrieve_by_payload_id(&payload_id)
                .await;
            let span = parent_span.clone().map(|span| {
                self.payload_trace_context.tracer.start_with_context(
                    "get_payload",
                    &Context::current().with_remote_span_context(span.span_context().clone()),
                )
            });

<<<<<<< HEAD
            let builder_client = self.builder_client.clone();
            let payload = builder_client.auth_client.get_payload_v3(payload_id).await.map_err(|e| {
                error!(message = "error calling get_payload_v3 from builder", "url" = ?builder_client.auth_socket, "error" = %e, "payload_id" = %payload_id);
=======
            // Get the external builder's payload ID that corresponds to our local payload ID
            // If no mapping exists, fallback to local ID
            let external_payload_id = self
                .payload_trace_context
                .get_external_payload_id(&payload_id)
                .await
                .unwrap_or(payload_id);

            let builder = self.builder_client.clone();
            let payload = builder.client.get_payload_v3(external_payload_id).await.map_err(|e| {
                error!(message = "error calling get_payload_v3 from builder", "url" = builder.url, "error" = %e, "local_payload_id" = %payload_id, "external_payload_id" = %external_payload_id);
>>>>>>> e218fabf
                e
                })?;

            let block_hash = ExecutionPayload::from(payload.clone().execution_payload).block_hash();
            info!(message = "received payload from builder", "local_payload_id" = %payload_id, "external_payload_id" = %external_payload_id, "block_hash" = %block_hash);

            // Send the payload to the local execution engine with engine_newPayload to validate the block from the builder.
            // Otherwise, we do not want to risk the network to a halt since op-node will not be able to propose the block.
            // If validation fails, return the local block since that one has already been validated.
            if let Some(metrics) = &self.metrics {
                metrics.new_payload_count.increment(1);
            }
<<<<<<< HEAD
            let payload_status = self.l2_client.auth_client.new_payload_v3(payload.execution_payload.clone(), vec![], payload.parent_beacon_block_root).await.map_err(|e| {
                error!(message = "error calling new_payload_v3 to validate builder payload", "url" = ?self.l2_client.auth_socket, "error" = %e, "payload_id" = %payload_id);
=======
            let payload_status = self.l2_client.client.new_payload_v3(payload.execution_payload.clone(), vec![], payload.parent_beacon_block_root).await.map_err(|e| {
                error!(message = "error calling new_payload_v3 to validate builder payload", "url" = self.l2_client.url, "error" = %e, "local_payload_id" = %payload_id, "external_payload_id" = %external_payload_id);
>>>>>>> e218fabf
                e
            })?;
            if let Some(mut s) = span {
                s.end();
            };
            if let Some(mut parent) = parent_span {
                let parent = Arc::get_mut(&mut parent);
                if let Some(parent) = parent {
                    parent.end();
                }
            };
            if payload_status.is_invalid() {
<<<<<<< HEAD
                error!(message = "builder payload was not valid",  "payload_status" = %payload_status.status, "payload_id" = %payload_id);
=======
                error!(message = "builder payload was not valid", "url" = builder.url, "payload_status" = %payload_status.status, "local_payload_id" = %payload_id, "external_payload_id" = %external_payload_id);
>>>>>>> e218fabf
                Err(ClientError::Call(ErrorObject::owned(
                    INVALID_REQUEST_CODE,
                    "Builder payload was not valid",
                    None::<String>,
                )))
            } else {
                info!(message = "received payload status from local execution engine validating builder payload", "local_payload_id" = %payload_id, "external_payload_id" = %external_payload_id);
                Ok(payload)
            }
        });

        let (l2_payload, builder_payload) = tokio::join!(l2_client_future, builder_client_future);
        builder_payload.or(l2_payload).map_err(|e| match e {
            ClientError::Call(err) => err, // Already an ErrorObjectOwned, so just return it
            other_error => {
                error!(
                    message = "error calling get_payload_v3",
                    builder_client.http_socket = ?self.builder_client.auth_socket,
                    "error" = %other_error,
                    "payload_id" = %payload_id
                );
                ErrorCode::InternalError.into()
            }
        })
    }

    async fn new_payload_v3(
        &self,
        payload: ExecutionPayloadV3,
        versioned_hashes: Vec<B256>,
        parent_beacon_block_root: B256,
    ) -> RpcResult<PayloadStatus> {
        let execution_payload = ExecutionPayload::from(payload.clone());
        let block_hash = execution_payload.block_hash();
        let parent_hash = execution_payload.parent_hash();
        info!(message = "received new_payload_v3", "block_hash" = %block_hash);
        // async call to builder to sync the builder node
        if self.boost_sync {
            if let Some(metrics) = &self.metrics {
                metrics.new_payload_count.increment(1);
            }
            let parent_spans = self
                .payload_trace_context
                .retrieve_by_parent_hash(&parent_hash)
                .await;
            let spans: Option<Vec<BoxedSpan>> = parent_spans.as_ref().map(|spans| {
                spans
                    .iter()
                    .map(|span| {
                        self.payload_trace_context.tracer.start_with_context(
                            "new_payload",
                            &Context::current()
                                .with_remote_span_context(span.span_context().clone()),
                        )
                    })
                    .collect()
            });
            self.payload_trace_context
                .remove_by_parent_hash(&parent_hash)
                .await;

            let builder = self.builder_client.clone();
            let builder_payload = payload.clone();
            let builder_versioned_hashes = versioned_hashes.clone();
            tokio::spawn(async move {
                let _ = builder.auth_client.new_payload_v3(builder_payload, builder_versioned_hashes, parent_beacon_block_root).await
                .map(|response: PayloadStatus| {
                    if response.is_invalid() {
                        error!(message = "builder rejected new_payload_v3", "url" = ?builder.auth_socket, "block_hash" = %block_hash);
                    } else {
                        info!(message = "called new_payload_v3 to builder", "url" = ?builder.auth_socket, "payload_status" = %response.status, "block_hash" = %block_hash);
                    }
                }).map_err(|e| {
                    error!(message = "error calling new_payload_v3 to builder", "url" = ?builder.auth_socket, "error" = %e, "block_hash" = %block_hash);
                    e
                });
                if let Some(mut spans) = spans {
                    spans.iter_mut().for_each(|s| s.end());
                };
            });
        }
        self.l2_client
            .auth_client
            .new_payload_v3(payload, versioned_hashes, parent_beacon_block_root)
            .await
            .map_err(|e| match e {
                ClientError::Call(err) => err, // Already an ErrorObjectOwned, so just return it
                other_error => {
                    error!(
                        message = "error calling new_payload_v3",
                        "url" = ?self.l2_client.auth_socket,
                        "error" = %other_error,
                        "block_hash" = %block_hash
                    );
                    ErrorCode::InternalError.into()
                }
            })
    }
}

#[cfg(test)]
mod tests {

    use super::*;
    use alloy_primitives::hex;
    use alloy_primitives::{FixedBytes, U256};
    use alloy_rpc_types_engine::{
        BlobsBundleV1, ExecutionPayloadV1, ExecutionPayloadV2, PayloadStatusEnum,
    };

    use jsonrpsee::http_client::HttpClient;
    use jsonrpsee::server::{ServerBuilder, ServerHandle};
    use jsonrpsee::RpcModule;
<<<<<<< HEAD
    use reth_rpc_layer::JwtSecret;
    use serial_test::serial;
    use std::net::{IpAddr, SocketAddr};
    use std::str::FromStr;
    use std::sync::Arc;
    use std::sync::Mutex;
=======
    use tokio::time::sleep;
>>>>>>> e218fabf

    const HOST: &str = "0.0.0.0";
    const L2_PORT: u16 = 8545;
    const L2_ADDR: &str = "127.0.0.1:8545";
    const BUILDER_PORT: u16 = 8544;
    const BUILDER_ADDR: &str = "127.0.0.1:8544";
    const SERVER_ADDR: &str = "0.0.0.0:8556";

    #[derive(Debug, Clone)]
    pub struct MockEngineServer {
        fcu_requests: Arc<Mutex<Vec<(ForkchoiceState, Option<OpPayloadAttributes>)>>>,
        get_payload_requests: Arc<Mutex<Vec<PayloadId>>>,
        new_payload_requests: Arc<Mutex<Vec<(ExecutionPayloadV3, Vec<B256>, B256)>>>,
        fcu_response: RpcResult<ForkchoiceUpdated>,
        get_payload_response: RpcResult<OpExecutionPayloadEnvelopeV3>,
        new_payload_response: RpcResult<PayloadStatus>,

        pub override_payload_id: Option<PayloadId>,
    }

    impl MockEngineServer {
        pub fn new() -> Self {
            Self {
                fcu_requests: Arc::new(Mutex::new(vec![])),
                get_payload_requests: Arc::new(Mutex::new(vec![])),
                new_payload_requests: Arc::new(Mutex::new(vec![])),
                fcu_response: Ok(ForkchoiceUpdated::new(PayloadStatus::from_status(PayloadStatusEnum::Valid))),
                get_payload_response: Ok(OpExecutionPayloadEnvelopeV3{
                    execution_payload: ExecutionPayloadV3 {
                            payload_inner: ExecutionPayloadV2 {
                                payload_inner: ExecutionPayloadV1 {
                                    base_fee_per_gas:  U256::from(7u64),
                                    block_number: 0xa946u64,
                                    block_hash: hex!("a5ddd3f286f429458a39cafc13ffe89295a7efa8eb363cf89a1a4887dbcf272b").into(),
                                    logs_bloom: hex!("00200004000000000000000080000000000200000000000000000000000000000000200000000000000000000000000000000000800000000200000000000000000000000000000000000008000000200000000000000000000001000000000000000000000000000000800000000000000000000100000000000030000000000000000040000000000000000000000000000000000800080080404000000000000008000000000008200000000000200000000000000000000000000000000000000002000000000000000000000000000000000000001000000000000000000000000000000000000000000000000000000000000100000000000000000000").into(),
                                    extra_data: hex!("d883010d03846765746888676f312e32312e31856c696e7578").into(),
                                    gas_limit: 0x1c9c380,
                                    gas_used: 0x1f4a9,
                                    timestamp: 0x651f35b8,
                                    fee_recipient: hex!("f97e180c050e5ab072211ad2c213eb5aee4df134").into(),
                                    parent_hash: hex!("d829192799c73ef28a7332313b3c03af1f2d5da2c36f8ecfafe7a83a3bfb8d1e").into(),
                                    prev_randao: hex!("753888cc4adfbeb9e24e01c84233f9d204f4a9e1273f0e29b43c4c148b2b8b7e").into(),
                                    receipts_root: hex!("4cbc48e87389399a0ea0b382b1c46962c4b8e398014bf0cc610f9c672bee3155").into(),
                                    state_root: hex!("017d7fa2b5adb480f5e05b2c95cb4186e12062eed893fc8822798eed134329d1").into(),
                                    transactions: vec![],
                                },
                                withdrawals: vec![],
                            },
                            blob_gas_used: 0xc0000,
                        excess_blob_gas: 0x580000,
                    },
                    block_value: U256::from(0),
                    blobs_bundle: BlobsBundleV1{
                        commitments: vec![],
                        proofs: vec![],
                        blobs: vec![],
                    },
                should_override_builder: false,
                parent_beacon_block_root: B256::ZERO,
            }),
            override_payload_id: None,
            new_payload_response: Ok(PayloadStatus::from_status(PayloadStatusEnum::Valid)),
        }
        }
    }

    struct TestHarness {
        l2_server: ServerHandle,
        l2_mock: MockEngineServer,
        builder_server: ServerHandle,
        builder_mock: MockEngineServer,
        proxy_server: ServerHandle,
        client: HttpClient,
    }

    impl TestHarness {
        async fn new(
            boost_sync: bool,
            l2_mock: Option<MockEngineServer>,
            builder_mock: Option<MockEngineServer>,
        ) -> Self {
            let host = IpAddr::from_str(HOST).unwrap();

            let jwt_secret = JwtSecret::random();
            let l2_client = ExecutionClient::new(host, L2_PORT, jwt_secret, 2000).unwrap();

            let builder_client =
                ExecutionClient::new(host, BUILDER_PORT, jwt_secret, 2000).unwrap();

            let rollup_boost_client =
                RollupBoostServer::new(l2_client, builder_client, boost_sync, None);

            let module: RpcModule<()> = rollup_boost_client.try_into().unwrap();

            let proxy_server = ServerBuilder::default()
                .build("0.0.0.0:8556".parse::<SocketAddr>().unwrap())
                .await
                .unwrap()
                .start(module);
            let l2_mock = l2_mock.unwrap_or(MockEngineServer::new());
            let builder_mock = builder_mock.unwrap_or(MockEngineServer::new());
            let l2_server = spawn_server(l2_mock.clone(), L2_ADDR).await;
            let builder_server = spawn_server(builder_mock.clone(), BUILDER_ADDR).await;
            TestHarness {
                l2_server,
                l2_mock,
                builder_server,
                builder_mock,
                proxy_server,
                client: HttpClient::builder()
                    .build(format!("http://{SERVER_ADDR}"))
                    .unwrap(),
            }
        }

        async fn cleanup(self) {
            self.l2_server.stop().unwrap();
            self.l2_server.stopped().await;
            self.builder_server.stop().unwrap();
            self.builder_server.stopped().await;
            self.proxy_server.stop().unwrap();
            self.proxy_server.stopped().await;
        }
    }

    #[tokio::test]
    #[serial]
    async fn test_server() {
        engine_success().await;
        boost_sync_enabled().await;
        builder_payload_err().await;
        test_local_external_payload_ids_different().await;
        test_local_external_payload_ids_same().await;
    }

    async fn engine_success() {
        let test_harness = TestHarness::new(false, None, None).await;

        // test fork_choice_updated_v3 success
        let fcu = ForkchoiceState {
            head_block_hash: FixedBytes::random(),
            safe_block_hash: FixedBytes::random(),
            finalized_block_hash: FixedBytes::random(),
        };
        let fcu_response = test_harness.client.fork_choice_updated_v3(fcu, None).await;
        assert!(fcu_response.is_ok());
        let fcu_requests = test_harness.l2_mock.fcu_requests.clone();
        let fcu_requests_mu = fcu_requests.lock().unwrap();
        let fcu_requests_builder = test_harness.builder_mock.fcu_requests.clone();
        let fcu_requests_builder_mu = fcu_requests_builder.lock().unwrap();
        assert_eq!(fcu_requests_mu.len(), 1);
        assert_eq!(fcu_requests_builder_mu.len(), 0);
        let req: &(ForkchoiceState, Option<OpPayloadAttributes>) = fcu_requests_mu.first().unwrap();
        assert_eq!(req.0, fcu);
        assert_eq!(req.1, None);

        // test new_payload_v3 success
        let new_payload_response = test_harness
            .client
            .new_payload_v3(
                test_harness
                    .l2_mock
                    .get_payload_response
                    .clone()
                    .unwrap()
                    .execution_payload
                    .clone(),
                vec![],
                B256::ZERO,
            )
            .await;
        assert!(new_payload_response.is_ok());
        let new_payload_requests = test_harness.l2_mock.new_payload_requests.clone();
        let new_payload_requests_mu = new_payload_requests.lock().unwrap();
        let new_payload_requests_builder = test_harness.builder_mock.new_payload_requests.clone();
        let new_payload_requests_builder_mu = new_payload_requests_builder.lock().unwrap();
        assert_eq!(new_payload_requests_mu.len(), 1);
        assert_eq!(new_payload_requests_builder_mu.len(), 0);
        let req: &(ExecutionPayloadV3, Vec<FixedBytes<32>>, B256) =
            new_payload_requests_mu.first().unwrap();
        assert_eq!(
            req.0,
            test_harness
                .l2_mock
                .get_payload_response
                .clone()
                .unwrap()
                .execution_payload
                .clone()
        );
        assert_eq!(req.1, Vec::<FixedBytes<32>>::new());
        assert_eq!(req.2, B256::ZERO);
        drop(new_payload_requests_mu);

        // test get_payload_v3 success
        let get_payload_response = test_harness
            .client
            .get_payload_v3(PayloadId::new([0, 0, 0, 0, 0, 0, 0, 1]))
            .await;
        assert!(get_payload_response.is_ok());
        let get_payload_requests = test_harness.l2_mock.get_payload_requests.clone();
        let get_payload_requests_mu = get_payload_requests.lock().unwrap();
        let get_payload_requests_builder = test_harness.builder_mock.get_payload_requests.clone();
        let get_payload_requests_builder_mu = get_payload_requests_builder.lock().unwrap();
        let new_payload_requests = test_harness.l2_mock.new_payload_requests.clone();
        let new_payload_requests_mu = new_payload_requests.lock().unwrap();
        assert_eq!(get_payload_requests_builder_mu.len(), 1);
        assert_eq!(get_payload_requests_mu.len(), 1);
        assert_eq!(new_payload_requests_mu.len(), 2);
        let req: &PayloadId = get_payload_requests_mu.first().unwrap();
        assert_eq!(*req, PayloadId::new([0, 0, 0, 0, 0, 0, 0, 1]));

        test_harness.cleanup().await;
    }

    async fn boost_sync_enabled() {
        let test_harness = TestHarness::new(true, None, None).await;

        let fcu = ForkchoiceState {
            head_block_hash: FixedBytes::random(),
            safe_block_hash: FixedBytes::random(),
            finalized_block_hash: FixedBytes::random(),
        };
        let fcu_response = test_harness.client.fork_choice_updated_v3(fcu, None).await;
        assert!(fcu_response.is_ok());

        sleep(std::time::Duration::from_millis(100)).await;

        let fcu_requests = test_harness.l2_mock.fcu_requests.clone();
        let fcu_requests_mu = fcu_requests.lock().unwrap();
        let fcu_requests_builder = test_harness.builder_mock.fcu_requests.clone();
        let fcu_requests_builder_mu = fcu_requests_builder.lock().unwrap();
        assert_eq!(fcu_requests_mu.len(), 1);
        assert_eq!(fcu_requests_builder_mu.len(), 1);

        // test new_payload_v3 success
        let new_payload_response = test_harness
            .client
            .new_payload_v3(
                test_harness
                    .l2_mock
                    .get_payload_response
                    .clone()
                    .unwrap()
                    .execution_payload
                    .clone(),
                vec![],
                B256::ZERO,
            )
            .await;
        assert!(new_payload_response.is_ok());
        let new_payload_requests = test_harness.l2_mock.new_payload_requests.clone();
        let new_payload_requests_mu = new_payload_requests.lock().unwrap();
        let new_payload_requests_builder = test_harness.builder_mock.new_payload_requests.clone();
        let new_payload_requests_builder_mu = new_payload_requests_builder.lock().unwrap();
        assert_eq!(new_payload_requests_mu.len(), 1);
        assert_eq!(new_payload_requests_builder_mu.len(), 1);

        test_harness.cleanup().await;
    }

    async fn builder_payload_err() {
        let mut l2_mock = MockEngineServer::new();
        l2_mock.new_payload_response = l2_mock.new_payload_response.clone().map(|mut status| {
            status.status = PayloadStatusEnum::Invalid {
                validation_error: "test".to_string(),
            };
            status
        });
        l2_mock.get_payload_response = l2_mock.get_payload_response.clone().map(|mut payload| {
            payload.block_value = U256::from(10);
            payload
        });
        let test_harness = TestHarness::new(true, Some(l2_mock), None).await;

        // test get_payload_v3 return l2 payload if builder payload is invalid
        let get_payload_response = test_harness
            .client
            .get_payload_v3(PayloadId::new([0, 0, 0, 0, 0, 0, 0, 0]))
            .await;
        assert!(get_payload_response.is_ok());
        assert_eq!(get_payload_response.unwrap().block_value, U256::from(10));

        test_harness.cleanup().await;
    }

    async fn spawn_server(mock_engine_server: MockEngineServer, addr: &str) -> ServerHandle {
        let server = ServerBuilder::default().build(addr).await.unwrap();
        let mut module: RpcModule<()> = RpcModule::new(());

        module
            .register_method("engine_forkchoiceUpdatedV3", move |params, _, _| {
                let params: (ForkchoiceState, Option<OpPayloadAttributes>) = params.parse()?;
                let mut fcu_requests = mock_engine_server.fcu_requests.lock().unwrap();
                fcu_requests.push(params);

                let mut response = mock_engine_server.fcu_response.clone();
                if let Ok(ref mut fcu_response) = response {
                    if let Some(override_id) = mock_engine_server.override_payload_id {
                        fcu_response.payload_id = Some(override_id);
                    }
                }

                response
            })
            .unwrap();

        module
            .register_method("engine_getPayloadV3", move |params, _, _| {
                let params: (PayloadId,) = params.parse()?;
                let mut get_payload_requests =
                    mock_engine_server.get_payload_requests.lock().unwrap();
                get_payload_requests.push(params.0);

                mock_engine_server.get_payload_response.clone()
            })
            .unwrap();

        module
            .register_method("engine_newPayloadV3", move |params, _, _| {
                let params: (ExecutionPayloadV3, Vec<B256>, B256) = params.parse()?;
                let mut new_payload_requests =
                    mock_engine_server.new_payload_requests.lock().unwrap();
                new_payload_requests.push(params);

                mock_engine_server.new_payload_response.clone()
            })
            .unwrap();

        server.start(module)
    }

    async fn test_local_external_payload_ids_same() {
        let same_id = PayloadId::new([0, 0, 0, 0, 0, 0, 0, 42]);

        let mut l2_mock = MockEngineServer::new();
        l2_mock.fcu_response = Ok(ForkchoiceUpdated::new(PayloadStatus::from_status(
            PayloadStatusEnum::Valid,
        ))
        .with_payload_id(same_id));

        let mut builder_mock = MockEngineServer::new();
        builder_mock.override_payload_id = Some(same_id);

        let test_harness =
            TestHarness::new(true, Some(l2_mock.clone()), Some(builder_mock.clone())).await;

        // Test FCU call
        let fcu = ForkchoiceState {
            head_block_hash: FixedBytes::random(),
            safe_block_hash: FixedBytes::random(),
            finalized_block_hash: FixedBytes::random(),
        };
        let fcu_response = test_harness.client.fork_choice_updated_v3(fcu, None).await;
        assert!(fcu_response.is_ok());

        // wait for builder to observe the FCU call
        sleep(std::time::Duration::from_millis(100)).await;

        let builder_fcu_req = builder_mock.fcu_requests.lock().unwrap();
        assert_eq!(builder_fcu_req.len(), 1);
        assert_eq!(l2_mock.fcu_requests.lock().unwrap().len(), 1);

        // Test getPayload call
        let get_res = test_harness.client.get_payload_v3(same_id).await;
        assert!(get_res.is_ok());

        // wait for builder to observe the getPayload call
        sleep(std::time::Duration::from_millis(100)).await;

        let builder_gp_reqs = builder_mock.get_payload_requests.lock().unwrap();
        assert_eq!(builder_gp_reqs.len(), 1);
        assert_eq!(builder_gp_reqs[0], same_id);

        let local_gp_reqs = l2_mock.get_payload_requests.lock().unwrap();
        assert_eq!(local_gp_reqs.len(), 1);
        assert_eq!(local_gp_reqs[0], same_id);

        test_harness.cleanup().await;
    }

    async fn test_local_external_payload_ids_different() {
        let local_id = PayloadId::new([1, 2, 3, 4, 5, 6, 7, 8]);
        let external_id = PayloadId::new([9, 9, 9, 9, 9, 9, 9, 9]);

        let mut l2_mock = MockEngineServer::new();
        let mut fcu_resp =
            ForkchoiceUpdated::new(PayloadStatus::from_status(PayloadStatusEnum::Valid));
        fcu_resp.payload_id = Some(local_id);
        l2_mock.fcu_response = Ok(fcu_resp);

        let mut builder_mock = MockEngineServer::new();
        builder_mock.override_payload_id = Some(external_id);

        let test_harness =
            TestHarness::new(true, Some(l2_mock.clone()), Some(builder_mock.clone())).await;

        // Test FCU call
        let fcu = ForkchoiceState {
            head_block_hash: B256::random(),
            safe_block_hash: B256::random(),
            finalized_block_hash: B256::random(),
        };
        let fcu_response = test_harness.client.fork_choice_updated_v3(fcu, None).await;
        assert!(fcu_response.is_ok());

        // wait for builder to observe the FCU call
        sleep(std::time::Duration::from_millis(100)).await;

        assert_eq!(l2_mock.fcu_requests.lock().unwrap().len(), 1);
        assert_eq!(builder_mock.fcu_requests.lock().unwrap().len(), 1);

        // Test getPayload call with local->external mapping
        let get_res = test_harness.client.get_payload_v3(local_id).await;
        assert!(get_res.is_ok(), "getPayload should succeed");

        // wait for builder to observe the getPayload call
        sleep(std::time::Duration::from_millis(100)).await;

        let builder_gp = builder_mock.get_payload_requests.lock().unwrap();
        assert_eq!(builder_gp.len(), 1);
        assert_eq!(builder_gp[0], external_id);

        let l2_gp = l2_mock.get_payload_requests.lock().unwrap();
        assert_eq!(l2_gp.len(), 1);
        assert_eq!(l2_gp[0], local_id);

        test_harness.cleanup().await;
    }
}<|MERGE_RESOLUTION|>--- conflicted
+++ resolved
@@ -1,13 +1,9 @@
-<<<<<<< HEAD
 use crate::client::ExecutionClient;
 use crate::metrics::ServerMetrics;
 use alloy_primitives::B256;
-=======
 use std::num::NonZero;
 use std::sync::Arc;
 
-use alloy_primitives::{Bytes, B256};
->>>>>>> e218fabf
 use alloy_rpc_types_engine::{
     ExecutionPayload, ExecutionPayloadV3, ForkchoiceState, ForkchoiceUpdated, PayloadId,
     PayloadStatus,
@@ -23,18 +19,11 @@
 use opentelemetry::{Context, KeyValue};
 use reth_optimism_payload_builder::{OpPayloadAttributes, OpPayloadBuilderAttributes};
 use reth_payload_primitives::PayloadBuilderAttributes;
-<<<<<<< HEAD
-use std::num::NonZero;
-use std::sync::Arc;
-=======
-use reth_rpc_layer::AuthClientService;
->>>>>>> e218fabf
+
 use tokio::sync::Mutex;
 use tracing::{error, info};
 
 use jsonrpsee::proc_macros::rpc;
-
-use crate::metrics::ServerMetrics;
 
 const CACHE_SIZE: usize = 100;
 
@@ -194,7 +183,7 @@
         // First get the local payload ID from L2 client
         let l2_response = self
             .l2_client
-            .client
+            .auth_client
             .fork_choice_updated_v3(fork_choice_state, payload_attributes.clone())
             .await
             .map_err(|e| match e {
@@ -202,7 +191,7 @@
                 other_error => {
                     error!(
                         message = "error calling fork_choice_updated_v3 for l2 client",
-                        "url" = self.l2_client.url,
+                        "url" = ?self.l2_client.auth_socket,
                         "error" = %other_error,
                         "head_block_hash" = %fork_choice_state.head_block_hash,
                     );
@@ -271,16 +260,8 @@
             let payload_trace_context = self.payload_trace_context.clone();
             let local_payload_id = l2_response.payload_id;
             tokio::spawn(async move {
-<<<<<<< HEAD
-                let _ = builder_client.auth_client.fork_choice_updated_v3(fork_choice_state, attr).await.map(|response| {
-                    let payload_id_str = response.payload_id.map(|id| id.to_string()).unwrap_or_default();
-                    if response.is_invalid() {
-                        error!(message = "builder rejected fork_choice_updated_v3 with attributes", "url" = ?builder_client.auth_socket, "payload_id" = payload_id_str, "validation_error" = %response.payload_status.status);
-                    } else {
-                        info!(message = "called fork_choice_updated_v3 to builder with payload attributes", "url" = ?builder_client.auth_socket, "payload_status" = %response.payload_status.status, "payload_id" = payload_id_str);
-=======
-                match builder
-                    .client
+                match builder_client
+                    .auth_client
                     .fork_choice_updated_v3(fork_choice_state, attr)
                     .await
                 {
@@ -295,25 +276,20 @@
                                     .store_payload_id_mapping(local_id, external_id)
                                     .await;
                             }
->>>>>>> e218fabf
                         }
                         let payload_id_str = external_payload_id
                             .map(|id| id.to_string())
                             .unwrap_or_default();
                         if response.is_invalid() {
-                            error!(message = "builder rejected fork_choice_updated_v3 with attributes", "url" = builder.url, "payload_id" = payload_id_str, "validation_error" = %response.payload_status.status);
+                            error!(message = "builder rejected fork_choice_updated_v3 with attributes", "url" = ?builder_client.auth_socket, "payload_id" = payload_id_str, "validation_error" = %response.payload_status.status);
                         } else {
-                            info!(message = "called fork_choice_updated_v3 to builder with payload attributes", "url" = builder.url, "payload_status" = %response.payload_status.status, "payload_id" = payload_id_str);
+                            info!(message = "called fork_choice_updated_v3 to builder with payload attributes", "url" = ?builder_client.auth_socket, "payload_status" = %response.payload_status.status, "payload_id" = payload_id_str);
                         }
                     }
                     Err(e) => {
                         error!(
                             message = "error calling fork_choice_updated_v3 to builder",
-<<<<<<< HEAD
                             "url" = ?builder_client.auth_socket,
-=======
-                            "url" = builder.url,
->>>>>>> e218fabf
                             "error" = %e,
                             "head_block_hash" = %fork_choice_state.head_block_hash
                         );
@@ -327,26 +303,7 @@
             info!(message = "no payload attributes provided or no_tx_pool is set", "head_block_hash" = %fork_choice_state.head_block_hash);
         }
 
-<<<<<<< HEAD
-        self.l2_client
-            .auth_client
-            .fork_choice_updated_v3(fork_choice_state, payload_attributes)
-            .await
-            .map_err(|e| match e {
-                ClientError::Call(err) => err, // Already an ErrorObjectOwned, so just return it
-                other_error => {
-                    error!(
-                        message = "error calling fork_choice_updated_v3 for l2 client",
-                        "url" = ?self.l2_client.auth_socket,
-                        "error" = %other_error,
-                        "head_block_hash" = %fork_choice_state.head_block_hash,
-                    );
-                    ErrorCode::InternalError.into()
-                }
-            })
-=======
         Ok(l2_response)
->>>>>>> e218fabf
     }
 
     async fn get_payload_v3(
@@ -370,11 +327,6 @@
                 )
             });
 
-<<<<<<< HEAD
-            let builder_client = self.builder_client.clone();
-            let payload = builder_client.auth_client.get_payload_v3(payload_id).await.map_err(|e| {
-                error!(message = "error calling get_payload_v3 from builder", "url" = ?builder_client.auth_socket, "error" = %e, "payload_id" = %payload_id);
-=======
             // Get the external builder's payload ID that corresponds to our local payload ID
             // If no mapping exists, fallback to local ID
             let external_payload_id = self
@@ -384,9 +336,8 @@
                 .unwrap_or(payload_id);
 
             let builder = self.builder_client.clone();
-            let payload = builder.client.get_payload_v3(external_payload_id).await.map_err(|e| {
-                error!(message = "error calling get_payload_v3 from builder", "url" = builder.url, "error" = %e, "local_payload_id" = %payload_id, "external_payload_id" = %external_payload_id);
->>>>>>> e218fabf
+            let payload = builder.auth_client.get_payload_v3(external_payload_id).await.map_err(|e| {
+                error!(message = "error calling get_payload_v3 from builder", "url" = ?builder.auth_socket, "error" = %e, "local_payload_id" = %payload_id, "external_payload_id" = %external_payload_id);
                 e
                 })?;
 
@@ -399,13 +350,8 @@
             if let Some(metrics) = &self.metrics {
                 metrics.new_payload_count.increment(1);
             }
-<<<<<<< HEAD
             let payload_status = self.l2_client.auth_client.new_payload_v3(payload.execution_payload.clone(), vec![], payload.parent_beacon_block_root).await.map_err(|e| {
-                error!(message = "error calling new_payload_v3 to validate builder payload", "url" = ?self.l2_client.auth_socket, "error" = %e, "payload_id" = %payload_id);
-=======
-            let payload_status = self.l2_client.client.new_payload_v3(payload.execution_payload.clone(), vec![], payload.parent_beacon_block_root).await.map_err(|e| {
-                error!(message = "error calling new_payload_v3 to validate builder payload", "url" = self.l2_client.url, "error" = %e, "local_payload_id" = %payload_id, "external_payload_id" = %external_payload_id);
->>>>>>> e218fabf
+                error!(message = "error calling new_payload_v3 to validate builder payload", "url" = ?self.l2_client.auth_socket, "error" = %e, "local_payload_id" = %payload_id, "external_payload_id" = %external_payload_id);
                 e
             })?;
             if let Some(mut s) = span {
@@ -418,11 +364,7 @@
                 }
             };
             if payload_status.is_invalid() {
-<<<<<<< HEAD
-                error!(message = "builder payload was not valid",  "payload_status" = %payload_status.status, "payload_id" = %payload_id);
-=======
-                error!(message = "builder payload was not valid", "url" = builder.url, "payload_status" = %payload_status.status, "local_payload_id" = %payload_id, "external_payload_id" = %external_payload_id);
->>>>>>> e218fabf
+                error!(message = "builder payload was not valid", "url" = ?builder.auth_socket, "payload_status" = %payload_status.status, "local_payload_id" = %payload_id, "external_payload_id" = %external_payload_id);
                 Err(ClientError::Call(ErrorObject::owned(
                     INVALID_REQUEST_CODE,
                     "Builder payload was not valid",
@@ -536,16 +478,13 @@
     use jsonrpsee::http_client::HttpClient;
     use jsonrpsee::server::{ServerBuilder, ServerHandle};
     use jsonrpsee::RpcModule;
-<<<<<<< HEAD
     use reth_rpc_layer::JwtSecret;
     use serial_test::serial;
     use std::net::{IpAddr, SocketAddr};
     use std::str::FromStr;
     use std::sync::Arc;
     use std::sync::Mutex;
-=======
     use tokio::time::sleep;
->>>>>>> e218fabf
 
     const HOST: &str = "0.0.0.0";
     const L2_PORT: u16 = 8545;
