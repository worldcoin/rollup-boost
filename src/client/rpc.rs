--- conflicted
+++ resolved
@@ -1,14 +1,8 @@
-<<<<<<< HEAD
 use crate::client::auth::AuthLayer;
-use crate::server::{EngineApiClient, PayloadSource};
-use alloy_primitives::B256;
-=======
-use crate::client::auth::{AuthClientLayer, AuthClientService};
 use crate::server::{
     EngineApiClient, NewPayload, OpExecutionPayloadEnvelope, PayloadSource, Version,
 };
 use alloy_primitives::{B256, Bytes};
->>>>>>> 5286e01d
 use alloy_rpc_types_engine::{
     ExecutionPayload, ExecutionPayloadV3, ForkchoiceState, ForkchoiceUpdated, JwtError, JwtSecret,
     PayloadId, PayloadStatus,
@@ -437,16 +431,8 @@
         ));
     }
 
-<<<<<<< HEAD
-    async fn send_request(client: RpcClientService) -> Result<String, ClientError> {
-        let server = spawn_server().await;
-=======
-    async fn send_request(
-        client: HttpClient<AuthClientService<HttpBackend>>,
-        port: u16,
-    ) -> Result<String, ClientError> {
+    async fn send_request(client: RpcClientService, port: u16) -> Result<String, ClientError> {
         let server = spawn_server(port).await;
->>>>>>> 5286e01d
 
         let response = client
             .request::<String, _>("greet_melkor", rpc_params![])
