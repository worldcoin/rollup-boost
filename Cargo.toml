[package]
name = "rollup-boost"
version = "0.1.0"
edition = "2024"

[dependencies]
op-alloy-rpc-types-engine = "0.11.1"
op-alloy-rpc-types = "0.11.1"
op-alloy-rpc-jsonrpsee = { version = "0.11.1", features = ["client"] }
alloy-rpc-types-engine = "0.12.5"
alloy-rpc-types-eth = "0.12.5"
alloy-primitives = { version = "0.8.10", features = ["rand"] }
alloy-eips = { version = "0.12.5", features = ["serde"] }
tokio = { version = "1", features = ["full"] }
tracing = "0.1.4"
tracing-subscriber = { version = "0.3.11", features = ["env-filter", "json"] }
serde = { version = "1", features = ["derive"] }
thiserror = "2.0.12"
clap = { version = "4", features = ["derive", "env"] }
jsonrpsee = { version = "0.24", features = ["server", "http-client", "macros"] }
moka = { version = "0.12.10", features = ["sync"] }
reqwest = "0.12.5"
http = "1.1.0"
dotenv = "0.15.0"
tower = "0.4.13"
<<<<<<< HEAD
tower-http = { version = "0.5.2", features = ["sensitive-headers"] }
=======
tower-http = { version = "0.5.2", features = ["decompression-full"] }
>>>>>>> 7497301f
http-body = "1.0.1"
http-body-util = "0.1.2"
hyper = { version = "1.4.1", features = ["full"] }
hyper-util = { version = "0.1", features = ["full"] }
hyper-rustls = { version = "0.27.0", features = ["ring"] }
rustls = { version = "0.23.23", features = ["ring"] }
serde_json = "1.0.96"
opentelemetry = { version = "0.28.0", features = ["trace"] }
opentelemetry-http = "0.28.0"
opentelemetry-otlp = { version = "0.28.0", features = [
    "http-proto",
    "http-json",
    "reqwest-client",
    "trace",
    "grpc-tonic",
] }
opentelemetry_sdk = { version = "0.28.0", features = ["rt-tokio"] }
tracing-opentelemetry = "0.29.0"
flate2 = "1.0.35"
futures = "0.3.31"
metrics-derive = "0.1"
metrics = "0.24.0"
metrics-exporter-prometheus = "0.16.0"
metrics-process = "2.3.1"
metrics-util = "0.19.0"
eyre = "0.6.12"
paste = "1.0.15"

# dev dependencies for integration tests
time = { version = "0.3.36", features = ["macros", "formatting", "parsing"] }
futures-util = "0.3.31"
lazy_static = "1.5.0"
parking_lot = "0.12.3"

[dev-dependencies]
anyhow = "1.0"
assert_cmd = "2.0.10"
predicates = "3.1.2"
tokio-util = { version = "0.7.13" }
nix = "0.15.0"
bytes = "1.2"
reth-rpc-layer = { git = "https://github.com/paradigmxyz/reth.git", rev = "v1.3.0" }
ctor = "0.4.1"

[features]
integration = []<|MERGE_RESOLUTION|>--- conflicted
+++ resolved
@@ -23,11 +23,10 @@
 http = "1.1.0"
 dotenv = "0.15.0"
 tower = "0.4.13"
-<<<<<<< HEAD
-tower-http = { version = "0.5.2", features = ["sensitive-headers"] }
-=======
-tower-http = { version = "0.5.2", features = ["decompression-full"] }
->>>>>>> 7497301f
+tower-http = { version = "0.5.2", features = [
+    "decompression-full",
+    "sensitive-headers",
+] }
 http-body = "1.0.1"
 http-body-util = "0.1.2"
 hyper = { version = "1.4.1", features = ["full"] }
